--- conflicted
+++ resolved
@@ -1125,9 +1125,6 @@
 	return 404;
 }
 
-<<<<<<< HEAD
-void EmbeddedNetworkController::onNetworkUpdate(const uint64_t networkId)
-=======
 void EmbeddedNetworkController::handleRemoteTrace(const ZT_RemoteTrace &rt)
 {
 	static volatile unsigned long idCounter = 0;
@@ -1179,7 +1176,6 @@
 }
 
 void EmbeddedNetworkController::onNetworkUpdate(const void *db,uint64_t networkId,const nlohmann::json &network)
->>>>>>> 6174c0c1
 {
 	// Send an update to all members of the network that are online
 	const int64_t now = OSUtils::now();
